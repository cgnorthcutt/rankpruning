# rankpruning

**rankpruning** is a python package for state-of-the-art binary classification with **partially mislabeled training examples**. This machine learning package implements the Rank Pruning algorithm and other methods for P̃Ñ learning (binary classification where some fraction of positive example labels are uniformly randomly flipped and some fraction of negative example labels are uniformly randomly flipped). Rank Pruning is theoretically grounded and trivial to use. The Rank Pruning algorithm ([Curtis G. Northcutt](http://www.curtisnorthcutt.com/), [Tailin Wu](http://cuaweb.mit.edu/Pages/Person/Page.aspx?PersonId=26273), & [Isaac L. Chuang](http://feynman.mit.edu/ike/homepage/index.html), 2017) is under review at UAI 2017 as a submitted conference publication. A version of the paper is available on arXiv at this link: (coming soon in the next 5 days!). The `RankPruning()` class:
- works with any probabilistic classifer (e.g. neural network, logistic regression)
- is fast (time-efficient), taking about 2-3 times the training time of the classifier)
- also computes the fraction of noise in the positive and negative sets
- provides state-of-the-art (as of 2017) F1 score, AUC-PR, accuracy, etc. for binary classification with mislabeled training data (P̃Ñ learning).
- also works well when noise examples drawn from a third distribution are mixed into the training data.

<<<<<<< HEAD
A tutorial is provided in the tutorial/tutorial.ipynb file. An ipynb (Jupyter Notebook) is used to allow you to view the tutorial output without installing tutorial-specific dependiences. We provide both Jupyter Notebook and python implementations of most files for portability and ease of use.  
=======
We provide both Jupyter Notebook and python implementations of most files for portability and ease of use. A tutorial is also provided in the tutorial/tutorial.ipynb file. 
>>>>>>> 07f7dbb8

### Classification with Rank Pruning is easy

```python
rp = RankPruning(clf=logreg()) # or a CNN(), or NaiveBayes(), etc.
rp.fit(X, s)
pred = rp.predict(X)
``` 

It is trained with:
1. a matrix **X** of training examples (sometimes called a feature matrix), with each row in **X** comprising a unique training example and each column comprising a single dimension of the examples' feature representation.
2. a vector **s** of binary (0 or 1) labels where an unknown fraction of labels may be mislabeled (flipped)
3. ANY probabilistic classifier **clf** as long as it has `clf.predict_proba()`, `clf.predict()`, and `clf.fit()` defined. 

Ideally, given training feature matrix **X** and noisy labels **s** (instead of the hidden, true labels **y**), fit **clf** as if you had called `clf.fit(X, y)` not `clf.fit(X, s)`, even though **y** is not available.#

### How does Rank Pruning work?

**rankpruning** is based on a joint research effort between the Massachusetts Institute of Technology's Department of Electrical Engineering and Computer Science, Office of Digital Learning, and Department of Physics. The Rank Pruning algorithm is theoretically grounded and trivial to use. **rankpruning** embodies the "learning with confident examples" paradigm and works as follows:
1. estimate the fraction of mislabeling in both the positive and negative sets
2. use these estimates to rank examples by confidence of being correctly labeled
3. prune out likely mislabeled data
4. train on the pruned set (an intended subset of the correctly labeled training data)   

### Installation

To use the **rankpruning** package just run:

```
$ pip install git+https://github.com/cgnorthcutt/rankpruning.git
```

If you'd like to explore the tutorial, test files, or make changes; clone the repo and run:

```
$ cd rankpruning
$ pip install -e .
```

then in python, you can:

```python
import rankpruning

# RankPruning() class for classification with mislabeled training data
from rankpruning import RankPruning

# module containing other prior art methods for pnlearning
from rankpruning import other_pnlearning_methods
```

If you wish to use the tutorial_and_testing package, a few additional dependencies are needed. See below.

#### Dependencies

**rankpruning** requires sklearn and numpy. We've taken care of these for you. 

Since Rank Pruning works for any probabilistic classifer, we provide a CNN (convolutional neural network). Using this classifier requires two additional dependencies. 

To use our CNN with conda:

```
# Linux/Mac OS X, Python 2.7/3.4/3.5, CPU only:
$ conda install -c conda-forge tensorflow
$ conda install keras
```

With pip, first follow the instructions for installing tensorflow [here](https://www.tensorflow.org/versions/r0.10/get_started/os_setup#pip_installation), then install keras using: 

```
$ sudo pip install keras
```

We also provide a basic tutorial to test out Rank Pruning. The tutorial and testing examples also depend on the following four packages:
- scipy
- pandas
- matplotlib
- jupyter


### Simple Example: Comparing Rank Pruning with other models for P̃Ñ learning.

```python
from __future__ import print_function
from rankpruning import RankPruning, other_pnlearning_methods
import numpy as np

# Libraries uses only for the purpose of this example
from scipy.stats import multivariate_normal
from sklearn.metrics import precision_recall_fscore_support as prfs
from sklearn.metrics import accuracy_score as acc
from sklearn.linear_model import LogisticRegression

# Create the training dataset with positive and negative examples
# drawn from two-dimensional Guassian distributions.
neg = multivariate_normal.rvs(mean=[2,2], cov=[[10,-1.5],[-1.5,5]], size=1000)
pos = multivariate_normal.rvs(mean=[5,5], cov=[[1.5,1.3],[1.3,4]], size=500)
X = np.concatenate((neg, pos))
y = np.concatenate((np.zeros(len(neg)), np.ones(len(pos))))

# For this example, choose the following mislaeling noise rates.
frac_pos2neg = 0.8 # rh1, P(s=0|y=1) in literature
frac_neg2pos = 0.15 # rh0, P(s=1|y=0) in literature

# Generate s, the observed noisy label vector (flipped uniformly randomly with noise rates).
s = y * (np.cumsum(y) <= (1 - frac_pos2neg) * sum(y))
s_only_neg_mislabeled = 1 - (1 - y) * (np.cumsum(1 - y) <= (1 - frac_neg2pos) * sum(1 - y))
s[y==0] = s_only_neg_mislabeled[y==0]

# Create testing dataset:
neg_test = multivariate_normal.rvs(mean=[2,2], cov=[[10,-1.5],[-1.5,5]], size=2000)
pos_test = multivariate_normal.rvs(mean=[5,5], cov=[[1.5,1.3],[1.3,4]], size=1000)
X_test = np.concatenate((neg_test, pos_test))
y_test = np.concatenate((np.zeros(len(neg_test)), np.ones(len(pos_test))))

# We choose logistic regression, but rank pruning can use 
# any probabilistic classifier such as CNN(), or NaiveBayes(), etc.
clf = LogisticRegression()

# Initilize models: 
models = {
  "Baseline" : other_pnlearning_methods.BaselineNoisyPN(clf = clf),
  "Rank Pruning" : RankPruning(clf = clf),
  "Rank Pruning (noise rates given)": RankPruning(frac_pos2neg, frac_neg2pos, clf = clf),
  "Elk08 (noise rates given)": other_pnlearning_methods.Elk08(e1 = 1 - frac_pos2neg, clf = clf),
  "Liu16 (noise rates given)": other_pnlearning_methods.Liu16(frac_pos2neg, frac_neg2pos, clf = clf),
  "Nat13 (noise rates given)": other_pnlearning_methods.Nat13(frac_pos2neg, frac_neg2pos, clf = clf),
}

# For the models, fit on (X, s) and predict on X_test:
for key in models.keys():
  model = models[key]
  model.fit(X, s)
  pred = model.predict(X_test)
  pred_proba = model.predict_proba(X_test) # Produces P(y=1|x)

  print("\n%s Model Performance:\n==============================\n" % key)
  print(
    "Accuracy:", acc(y_test, pred), "|", 
    "Precision:", prfs(y_test, pred)[0], "|", 
    "Recall:", prfs(y_test, pred)[1], "|",
    "F1:", prfs(y_test, pred)[2]
  )
```

### More examples

For more examples, see the tutorial_and_testing module.<|MERGE_RESOLUTION|>--- conflicted
+++ resolved
@@ -7,11 +7,7 @@
 - provides state-of-the-art (as of 2017) F1 score, AUC-PR, accuracy, etc. for binary classification with mislabeled training data (P̃Ñ learning).
 - also works well when noise examples drawn from a third distribution are mixed into the training data.
 
-<<<<<<< HEAD
-A tutorial is provided in the tutorial/tutorial.ipynb file. An ipynb (Jupyter Notebook) is used to allow you to view the tutorial output without installing tutorial-specific dependiences. We provide both Jupyter Notebook and python implementations of most files for portability and ease of use.  
-=======
-We provide both Jupyter Notebook and python implementations of most files for portability and ease of use. A tutorial is also provided in the tutorial/tutorial.ipynb file. 
->>>>>>> 07f7dbb8
+A tutorial is provided in the tutorial/tutorial.ipynb file. An ipynb (Jupyter Notebook) is used to allow you to view the tutorial output without installing tutorial-specific dependiences. We provide both Jupyter Notebook and python implementations of most files for portability and ease of use.
 
 ### Classification with Rank Pruning is easy
 
